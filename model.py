--- conflicted
+++ resolved
@@ -1,290 +1,3 @@
-<<<<<<< HEAD
-from typing import Union
-
-import numpy as np
-import anndata
-import torch
-import torch.nn as nn
-import torch.nn.functional as F
-import torch.sparse
-from sklearn.cluster import KMeans
-
-
-class ModelConfig:
-    def __init__(self, n_enc_layers, n_dec_layers):
-        self.n_enc_layers = n_enc_layers
-        self.n_dec_layers = n_dec_layers
-
-    def get_emb(self, num_emb, emb_dim):
-        if self.n_enc_layers == 1:
-            return nn.Embedding(num_emb, emb_dim)
-        enc_layers = [nn.Embedding(num_emb, emb_dim)]
-        for _ in range(self.n_enc_layers - 1):
-            enc_layers.append(nn.Linear(emb_dim, emb_dim))
-            enc_layers.append(nn.ReLU())
-        return nn.Sequential(*enc_layers)
-
-    def get_dec(self, num_emb, emb_dim):
-        if self.n_dec_layers == 1:
-            return nn.Linear(emb_dim, num_emb)
-        dec_layers = []
-        for _ in range(self.n_dec_layers - 1):
-            dec_layers.append(nn.Linear(emb_dim, emb_dim))
-            dec_layers.append(nn.ReLU())
-        dec_layers.append(nn.Linear(emb_dim, num_emb))
-        return nn.Sequential(*dec_layers)
-
-
-config = ModelConfig(1, 1)
-
-
-class CellGeneModel(nn.Module):
-    def __init__(self, adata: anndata.AnnData, args, device=torch.device("cuda:0" if torch.cuda.is_available() else "cpu")):
-        super(CellGeneModel, self).__init__()
-        self.emb_dim = args.emb_dim
-        self.n_labels = args.n_labels
-        self.device = device
-        self.n_cells = adata.n_obs
-        self.n_genes = adata.n_vars
-        self.emb_combine = args.emb_combine
-        self.decouple_pq = args.decouple_pq
-        self.cell_type_dec = args.cell_type_dec
-        self.neg_samples = args.neg_samples
-        self.batch_size = args.batch_size
-        self.eval_batches = args.eval_batches
-        self.use_em = args.use_em
-
-        self.cell_type_emb = nn.Linear(self.emb_dim, self.n_labels, bias=False).to(device)
-        if self.decouple_pq:
-            if self.emb_combine == 'cat':
-                self.cg_type_emb = nn.Linear(self.emb_dim * 2, self.n_labels).to(device)
-            else:
-                self.cg_type_emb = nn.Linear(self.emb_dim, self.n_labels).to(device)
-        else:
-            if self.emb_combine == 'cat':
-                self.emb_compressor = nn.Linear(self.emb_dim * 2, self.emb_dim).to(device)
-            self.cg_type_emb = self.cell_type_emb
-        if self.cell_type_dec:
-            self.cell_type_dec = nn.Linear(self.n_labels, self.emb_dim).to(device)
-        self.cell_emb = config.get_emb(self.n_cells, self.emb_dim).to(device)
-        self.gene_emb = config.get_emb(self.n_genes, self.emb_dim).to(device)
-
-        if self.neg_samples:
-            self.c_gene_emb = config.get_emb(self.n_genes, self.emb_dim).to(device)
-        else:
-            self.gene_decoder = config.get_dec(self.n_genes, self.emb_dim).to(device)
-        self.init_emb()
-
-    def init_emb(self):
-        for m in self.modules():
-            if isinstance(m, nn.Linear):
-                torch.nn.init.xavier_uniform_(m.weight.data)
-                if m.bias is not None:
-                    m.bias.data.fill_(0.0)
-
-    def get_cell_emb_weights(self):
-        return {'w_cell_emb': self.cell_emb.weight.detach().cpu().numpy()}
-
-    def forward(self, data_dict, hyper_param_dict=dict(tau=1.)):
-        cells, genes = data_dict['cells'], data_dict['genes']
-        tau = hyper_param_dict['tau']
-
-        w_emb = self.cell_emb(cells).to(self.device)
-        c_emb = self.gene_emb(genes).to(self.device)
-
-        if self.emb_combine == 'prod':
-            qz_logit = self.cg_type_emb(w_emb * c_emb)
-        elif self.emb_combine == 'sum':
-            qz_logit = self.cg_type_emb(w_emb + c_emb)
-        elif self.emb_combine == 'cat':
-            if self.decouple_pq:
-                qz_logit = self.cg_type_emb(torch.cat([w_emb, c_emb], dim=1))
-            else:
-                qz_logit = self.cg_type_emb(self.emb_compressor(torch.cat([w_emb, c_emb], dim=1)))
-        else:
-            raise ValueError('emb_combine must be either prod, sum or cat')
-
-        pz_logit = self.cell_type_emb(w_emb)
-
-        if self.use_em:
-            qz_logit = pz_logit + self.cell_type_emb(c_emb)
-            qz = F.softmax(qz_logit, dim=-1)
-        elif self.training:
-            qz = F.gumbel_softmax(logits=qz_logit, tau=tau, hard=True)
-        else:
-            tmp = qz_logit.argmax(dim=-1).reshape(qz_logit.shape[0], 1)
-            qz = torch.zeros(qz_logit.shape).to(self.device).scatter_(1, tmp, 1.)
-
-        if self.cell_type_dec is False:
-            recon_c_emb = torch.mm(qz, self.cell_type_emb.weight)
-        else:
-            recon_c_emb = self.cell_type_dec(qz)
-        fwd_dict = {
-            "qz": F.softmax(qz_logit, dim=-1),
-            "pz": F.softmax(pz_logit, dim=-1),
-            "w_emb": w_emb
-        }
-        if self.neg_samples:
-            fwd_dict["recon_c_emb"] = recon_c_emb
-        else:
-            recon_c_logit = self.gene_decoder(recon_c_emb)
-            fwd_dict["recon_c_gene"] = recon_c_logit
-        return fwd_dict
-
-    def get_cell_type(self, cell_gene_sampler, hard_accum=False):
-        self.eval()
-
-        all_cells = torch.arange(0, self.n_cells, 1, dtype=torch.long, device=self.device)
-        genes = torch.zeros_like(all_cells, device=self.device)
-        prior_cell_type = self(dict(cells=all_cells, genes=genes))['pz']
-        prior_cell_type = prior_cell_type.cpu().data.numpy().argmax(axis=-1)
-
-        posterior_cell_type = torch.zeros((self.n_cells, self.n_labels), device=self.device)
-
-        for start in range(self.eval_batches):
-            print('Testing: {:7d}/{:7d}                                 '.format(start, self.eval_batches),
-                  end='\r')
-            data_dict = cell_gene_sampler.pipeline.get_message()
-            q = self(data_dict)['qz']
-            q = q[:self.batch_size]
-
-            q_argmax = q.argmax(dim=-1)
-
-            if hard_accum:
-                idx = torch.stack([data_dict['cells'], q_argmax])
-                val = torch.ones_like(post_idx, device=self.device)
-            else:
-                axis_x = data_dict['cells'].unsqueeze(1).expand_as(q).flatten()
-                axis_y = torch.arange(q.shape[1], dtype=torch.long, device=self.device).unsqueeze(0).expand_as(q).flatten()
-                idx = torch.stack([axis_x, axis_y])
-                val = torch.flatten(q)
-            posterior_cell_type += torch.sparse.FloatTensor(idx, val, posterior_cell_type.shape).to_dense()
-
-            '''
-            for idx, (w, c) in enumerate(zip(data_dict['cells'].cpu().numpy(), data_dict['genes'].cpu().numpy())):
-                if hard_accum:
-                    posterior_cell_type[w, q_argmax[idx]] += 1
-                else:
-                    posterior_cell_type[w, :] += q[idx, :]
-            '''
-
-        posterior_cell_type = posterior_cell_type.argmax(dim=-1)
-        posterior_cell_type = posterior_cell_type.cpu().data.numpy()
-        #posterior_cell_type = posterior_cell_type.argmax(axis=-1)
-        kmeans = KMeans(n_clusters=self.n_labels, n_init=20)
-        arr = np.array(self.cell_emb.weight.detach().cpu().numpy())
-        kmeans.fit_transform(arr)
-        kmeans_cell_type = kmeans.labels_
-        return {'p_cell_type': prior_cell_type,
-                'q_cell_type': posterior_cell_type,
-                'k_cell_type': kmeans_cell_type}
-
-    def _get_c2g_loss(self, fwd_dict, data_dict, hyper_param_dict):
-        genes = data_dict['genes']
-        return F.cross_entropy(fwd_dict['recon_c_gene'], genes, reduction='sum') / genes.shape[0]
-
-    def _get_c2g_loss_neg(self, fwd_dict, data_dict, hyper_param_dict, emb_name):
-        c_gene_emb = self.c_gene_emb(data_dict['genes'])
-        c_gene_emb_neg = self.c_gene_emb(data_dict['neg_genes']) * (-1)
-        recon_c_gene_emb = fwd_dict[emb_name]
-        pos = F.logsigmoid((c_gene_emb * recon_c_gene_emb).sum(dim=-1))
-        neg = F.logsigmoid(
-            (c_gene_emb_neg * recon_c_gene_emb.unsqueeze(1)).sum(dim=-1)
-        ).sum(dim=-1)
-
-        return (pos + hyper_param_dict['neg_weight'] * neg).mean() * (-1.)
-
-    def get_c2g_loss(self, fwd_dict, data_dict, hyper_param_dict):
-        if self.neg_samples:
-            return self._get_c2g_loss_neg(fwd_dict, data_dict, hyper_param_dict, 'recon_c_emb')
-        else:
-            return self._get_c2g_loss(fwd_dict, data_dict, hyper_param_dict)
-
-    def get_LINE_loss(self, fwd_dict, data_dict, hyper_param_dict):
-        if self.neg_samples:
-            return self._get_c2g_loss_neg(fwd_dict, data_dict, hyper_param_dict, 'w_emb')
-        else:
-            genes = data_dict['genes']
-            recon_c_gene_LINE = self.gene_decoder(fwd_dict['w_emb'])
-            BCE_gene_LINE = F.cross_entropy(recon_c_gene_LINE, genes, reduction='sum') / genes.shape[0]
-            return BCE_gene_LINE
-
-    def get_loss(self, fwd_dict, data_dict, hyper_param_dict):
-        qz, pz = fwd_dict['qz'], fwd_dict['pz']
-        cells = data_dict['cells']
-
-        qz_plus = qz + 1e-20
-        log_qz = torch.log(qz_plus)
-        KLD = torch.sum(qz * (log_qz - torch.log(pz + 1e-20)), dim=-1).mean()
-
-        BCE_gene = self.get_c2g_loss(fwd_dict, data_dict, hyper_param_dict)
-        loss = BCE_gene + hyper_param_dict['beta'] * KLD
-        new_items = {'KL': KLD, 'c2g': BCE_gene}
-
-        if hyper_param_dict['eta']:
-            cell_type_dist = None
-            for i in range(self.n_labels):
-                for j in range(self.n_labels):
-                    if i == j:
-                        continue
-                    new_dist = ((self.cell_type_emb.weight[i] - self.cell_type_emb.weight[j])**2).sum()
-                    if cell_type_dist is None:
-                        cell_type_dist = new_dist
-                    else:
-                        cell_type_dist = cell_type_dist + new_dist
-            cell_type_dist = cell_type_dist / (self.n_labels * (self.n_labels - 1))
-            if cell_type_dist < 10:
-                loss = loss - cell_type_dist * hyper_param_dict['eta']
-            new_items['Dct'] = cell_type_dist
-
-
-        if hyper_param_dict['epsilon']:
-            BCE_gene_LINE = self.get_LINE_loss(fwd_dict, data_dict, hyper_param_dict)
-            loss = loss + hyper_param_dict['epsilon'] * BCE_gene_LINE
-            new_items['Llg'] = BCE_gene_LINE
-
-        # word reconstruction loss from qz
-        if hyper_param_dict['zeta']:
-            recon_w_cell = torch.mm(qz, self.cell_type_emb.weight)
-            BCEw_cell = F.cross_entropy(recon_w_cell, cells, reduction='sum') / cells.shape[0]
-            BCEw = self.g2c_factor * BCEw_cell
-
-            loss = loss + hyper_param_dict['zeta'] * BCEw
-            new_items['Lwc'] = BCEw_cell
-
-        loss, new_items = get_gg_cc_loss(self, fwd_dict, data_dict, hyper_param_dict, loss, new_items)
-        return loss, new_items
-
-def get_gg_cc_loss(self,
-                   fwd_dict : dict, data_dict : dict, hyper_param_dict : dict, loss, new_items: dict):
-    if hyper_param_dict['gamma']:
-        g1, g2 = data_dict['g1'], data_dict['g2']
-        g1_emb = self.gene_emb(g1)
-        recon_g2 = self.gene_decoder(g1_emb)
-        g2_loss = F.cross_entropy(recon_g2, g2, reduction='mean')
-        g2_emb = self.gene_emb(g2)
-        recon_g1 = self.gene_decoder(g2_emb)
-        g1_loss = F.cross_entropy(recon_g1, g1, reduction='mean')
-        gg_loss = g1_loss + g2_loss
-
-        loss = loss + hyper_param_dict['gamma'] * gg_loss
-        new_items['gg'] = gg_loss
-
-    # cell2cell reconstruction loss
-    if hyper_param_dict['delta']:
-        c1, c2 = data_dict['c1'], data_dict['c2']
-        c1_emb = self.cell_emb(c1)
-        recon_c2 = self.cell_decoder(c1_emb)
-        c2_loss = F.cross_entropy(recon_c2, c2, reduction='mean')
-        c2_emb = self.cell_emb(c2)
-        recon_c1 = self.cell_decoder(c2_emb)
-        c1_loss = F.cross_entropy(recon_c1, c1, reduction='mean')
-        cc_loss = c1_loss + c2_loss
-
-        loss = loss + hyper_param_dict['delta'] * cc_loss
-        new_items['cc'] = cc_loss
-
-=======
 import anndata
 import torch
 import torch.nn as nn
@@ -332,6 +45,7 @@
         self.eval_batches = args.eval_batches
         self.encoder_depth = args.encoder_depth
         self.decoder_depth = args.decoder_depth
+        self.use_em = args.use_em
 
         self.cell_type_emb = nn.Linear(
             self.emb_dim, self.n_labels, bias=False).to(device)
@@ -390,7 +104,7 @@
             w_emb = self.cell_emb(all_cells).detach().cpu().numpy()
             return {'w_cell_emb': w_emb}
 
-    def forward(self, data_dict, hyper_param_dict=dict(tau=1.)):
+    def forward(self, data_dict, hyper_param_dict=dict(tau=1.), E_qz_logit=None):
         cells, genes = data_dict['cells'], data_dict['genes']
         tau = hyper_param_dict['tau']
 
@@ -410,14 +124,21 @@
         else:
             raise ValueError('emb_combine must be either prod, sum or cat')
 
+        pz_logit = self.cell_type_emb(w_emb)
+
         if self.training:
-            qz = F.gumbel_softmax(logits=qz_logit, tau=tau, hard=True)
+            if self.use_em:
+                if hyper_param_dict['E']:
+                    qz_logit = (pz_logit + self.cell_type_emb(c_emb)).clone().detach()
+                else:
+                    qz_logit = E_qz_logit
+                qz = F.softmax(qz_logit, dim=-1)
+            else:
+                qz = F.gumbel_softmax(logits=qz_logit, tau=tau, hard=True)
         else:
             tmp = qz_logit.argmax(dim=-1).reshape(qz_logit.shape[0], 1)
             qz = torch.zeros(qz_logit.shape).to(
-                self.device).scatter_(1, tmp, 1.)
-
-        pz_logit = self.cell_type_emb(w_emb)
+                self.device).scatter_(1, tmp, 1.)        
 
         if self.cell_type_dec is False:
             recon_c_emb = torch.mm(qz, self.cell_type_emb.weight)
@@ -425,11 +146,13 @@
             recon_c_emb = self.cell_type_dec(qz)
         if self.neg_samples and self.decoder_depth > 1:
             recon_c_emb = self.gene_decoder(recon_c_emb)
-        fwd_dict = {
+        fwd_dict = { 
             "qz": F.softmax(qz_logit, dim=-1),
             "pz": F.softmax(pz_logit, dim=-1),
             "w_emb": w_emb
         }
+        if self.use_em:
+            fwd_dict["E_qz_logit"] = qz_logit
         if self.neg_samples:
             fwd_dict["recon_c_emb"] = recon_c_emb
         else:
@@ -446,27 +169,38 @@
         prior_cell_type = self(dict(cells=all_cells, genes=genes))['pz']
         prior_cell_type = prior_cell_type.cpu().data.numpy().argmax(axis=-1)
 
-        posterior_cell_type = torch.zeros((self.n_cells, self.n_labels)).cpu()
+        posterior_cell_type = torch.zeros((self.n_cells, self.n_labels), device=self.device)
 
         for start in range(self.eval_batches):
             print('Testing: {:7d}/{:7d}{:33s}'.format(
                   start, self.eval_batches, ''), end='\r')
             data_dict = cell_gene_sampler.pipeline.get_message()
             q = self(data_dict)['qz']
-            q = q[:self.batch_size].cpu()
-
-            q_argmax = q.argmax(dim=-1).cpu()
-
-            for idx, (w, c) in enumerate(zip(
-                    data_dict['cells'].cpu().numpy(),
-                    data_dict['genes'].cpu().numpy())):
+            q = q[:self.batch_size]
+
+            q_argmax = q.argmax(dim=-1)
+
+            if hard_accum:
+                idx = torch.stack([data_dict['cells'], q_argmax])
+                val = torch.ones([q_argmax.shape[0]], device=self.device)
+            else:
+                axis_x = data_dict['cells'].unsqueeze(1).expand_as(q).flatten()
+                axis_y = torch.arange(q.shape[1], dtype=torch.long, device=self.device).unsqueeze(0).expand_as(q).flatten()
+                idx = torch.stack([axis_x, axis_y])
+                val = torch.flatten(q)
+            posterior_cell_type += torch.sparse.FloatTensor(idx, val, posterior_cell_type.shape).to_dense()
+
+            '''
+            for idx, (w, c) in enumerate(zip(data_dict['cells'].cpu().numpy(), data_dict['genes'].cpu().numpy())):
                 if hard_accum:
                     posterior_cell_type[w, q_argmax[idx]] += 1
                 else:
                     posterior_cell_type[w, :] += q[idx, :]
-
+            '''
+
+        posterior_cell_type = posterior_cell_type.argmax(dim=-1)
         posterior_cell_type = posterior_cell_type.cpu().data.numpy()
-        posterior_cell_type = posterior_cell_type.argmax(axis=-1)
+        #posterior_cell_type = posterior_cell_type.argmax(axis=-1)
         kmeans = KMeans(n_clusters=self.n_labels, n_init=20)
         arr = self.get_cell_emb_weights()['w_cell_emb']
         kmeans.fit_transform(arr)
@@ -575,5 +309,4 @@
         loss = loss + hyper_param_dict['delta'] * cc_loss
         new_items['cc'] = cc_loss
 
->>>>>>> 68b3e8da
     return loss, new_items